--- conflicted
+++ resolved
@@ -1,10 +1,7 @@
 from dataclasses import dataclass
-<<<<<<< HEAD
+
 from typing import Optional, Tuple
-=======
 from enum import Enum
-from typing import Tuple
->>>>>>> a1e67ad6
 
 import skia
 import numpy as np
